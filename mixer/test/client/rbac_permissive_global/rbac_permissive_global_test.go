// Copyright 2018 Istio Authors
//
// Licensed under the Apache License, Version 2.0 (the "License");
// you may not use this file except in compliance with the License.
// You may obtain a copy of the License at
//
//     http://www.apache.org/licenses/LICENSE-2.0
//
// Unless required by applicable law or agreed to in writing, software
// distributed under the License is distributed on an "AS IS" BASIS,
// WITHOUT WARRANTIES OR CONDITIONS OF ANY KIND, either express or implied.
// See the License for the specific language governing permissions and
// limitations under the License.

package client_test

import (
	"fmt"
	"testing"

	"istio.io/istio/mixer/test/client/env"
)

// Report attributes from a GET request for Rbac global permissive mode.
const reportAttributes = `
{
  "check.cache_hit": false,
  "connection.mtls": false,
  "context.protocol": "http",
  "context.proxy_error_code": "*",
  "context.reporter.uid" : "",
  "destination.ip": "[127 0 0 1]",
  "destination.namespace" : "",
  "destination.port": "*",
  "destination.uid": "",
<<<<<<< HEAD
  "envoy.filters.http.rbac": "*",
=======
  "envoy.filters.http.rbac": {
    "shadow_response_code": "403"
  },
>>>>>>> 4103c230
  "mesh1.ip": "*",
  "mesh2.ip": "*",
  "mesh3.ip": "*",
  "origin.ip": "[127 0 0 1]",
  "quota.cache_hit": false,
  "request.headers": {
      ":method": "GET",
      ":path": "/echo",
      ":authority": "*",
      "x-forwarded-proto": "http",
      "x-istio-attributes": "-",
      "x-request-id": "*"
  },
  "request.host": "*",
  "request.method": "GET",
  "request.path": "/echo",
  "request.scheme": "http",
  "request.size": 0,
  "request.time": "*",
  "request.total_size": "*",
  "request.url_path": "/echo",
  "request.useragent": "Go-http-client/1.1",
  "response.code": 200,
  "response.duration": "*",
  "response.headers": {
      "date": "*",
      "content-length": "0",
      ":status": "200",
      "server": "envoy"
  },
  "response.size": 0,
  "response.time": "*",
  "response.total_size": "*",
  "source.namespace": "XYZ11",
  "source.uid": "POD11",
  "target.name": "target-name",
  "target.namespace": "XYZ222",
  "target.uid": "POD222",
  "target.user": "target-user",
  "rbac.permissive.response_code": "403"
}
`

const rbacGlobalPermissiveFilter = `
- name: envoy.filters.http.rbac
  config:
    shadow_rules:
      policies: {}
`

// Test senario that turn on RBAC from 0 to 1.
// by setting permissive mode at RbacConfig level.
func TestRbacGlobalPermissive(t *testing.T) {
	s := env.NewTestSetup(env.RbacGlobalPermissiveTest, t)
	s.SetFiltersBeforeMixer(rbacGlobalPermissiveFilter)
	// Rbac filer is before mixer filter.
	env.SetDefaultServiceConfigMap(s.MfConfig())

	if err := s.SetUp(); err != nil {
		t.Fatalf("Failed to setup test: %v", err)
	}
	defer s.TearDown()

	url := fmt.Sprintf("http://localhost:%d/echo", s.Ports().ClientProxyPort)

	tag := "RbacGlobalPermissive"
	code, _, err := env.HTTPGet(url)
	if err != nil {
		t.Errorf("Failed in request %s: %v", tag, err)
	}
	if code != 200 {
		t.Errorf("Status code 200 is expected, got %d.", code)
	}

	s.VerifyReport(tag, reportAttributes)
}<|MERGE_RESOLUTION|>--- conflicted
+++ resolved
@@ -33,13 +33,9 @@
   "destination.namespace" : "",
   "destination.port": "*",
   "destination.uid": "",
-<<<<<<< HEAD
-  "envoy.filters.http.rbac": "*",
-=======
   "envoy.filters.http.rbac": {
     "shadow_response_code": "403"
   },
->>>>>>> 4103c230
   "mesh1.ip": "*",
   "mesh2.ip": "*",
   "mesh3.ip": "*",
